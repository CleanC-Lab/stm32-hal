name: Rust

on:
  push:
    branches: [ main ]
  pull_request:
    branches: [ main ]

env:
  CARGO_TERM_COLOR: always

jobs:
  seven:
    name: Thumbv7
    runs-on: ubuntu-latest
    strategy:
      matrix:
        mcu:
          - f301
          - f302
          - f303
          - f373
          - f3x4
          - l4x1
          - l4x2
          - l4x3
          - l4x5
          - l4x6
<<<<<<< HEAD
          - h743
          - h743v
          - h747cm4
          - h747cm7
          - h753
          - h753v
          - h7b3
=======
          - l552
          - l562
>>>>>>> 61f963b6

    steps:
      - uses: actions/checkout@v2
      - uses: actions-rs/toolchain@v1
        with:
          toolchain: stable
          target: thumbv7em-none-eabihf
          components: rust-src
          override: true
      - name: Build
        run: cargo build --features=${{ matrix.mcu }} --lib --examples
      - name: Run tests
        run: cargo test --features=${{ matrix.mcu }} --lib --examples
#  eight:
#      name: Thumbv8
#      runs-on: ubuntu-latest
#      strategy:
#        matrix:
#          mcu:
#            - l552
#            - l562
#
#      steps:
#        - uses: actions/checkout@v2
#        - uses: actions-rs/toolchain@v1
#          with:
#            toolchain: stable
#            target: thumbv8em-none-eabi
#            components: rust-src
#            override: true
#        - name: Build
#          run: cargo build --features=${{ matrix.mcu }} --lib --examples
#        - name: Run tests
#          run: cargo test --features=${{ matrix.mcu }} --lib --examples<|MERGE_RESOLUTION|>--- conflicted
+++ resolved
@@ -26,7 +26,8 @@
           - l4x3
           - l4x5
           - l4x6
-<<<<<<< HEAD
+          - l552
+          - l562
           - h743
           - h743v
           - h747cm4
@@ -34,10 +35,6 @@
           - h753
           - h753v
           - h7b3
-=======
-          - l552
-          - l562
->>>>>>> 61f963b6
 
     steps:
       - uses: actions/checkout@v2
